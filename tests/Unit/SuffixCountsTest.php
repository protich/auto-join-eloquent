<?php

namespace protich\AutoJoinEloquent\Tests\Unit;

use protich\AutoJoinEloquent\Tests\AutoJoinTestCase;
use protich\AutoJoinEloquent\Tests\Models\User;

class SuffixCountsTest extends AutoJoinTestCase
{
    public function test_select_with_counts_suffix(): void
    {
        $query = User::query()
            ->select([
                'name',
                'agent__departments.id__count as dept_count',
            ])
            ->groupBy('agent.id');

        $sql = $this->debugSql($query);

        $this->assertStringContainsStringIgnoringCase('COUNT', $sql);
        $this->assertStringContainsStringIgnoringCase('as "dept_count"', $sql);
        $this->assertStringContainsStringIgnoringCase('JOIN', $sql);

        $this->assertNonEmptyResults($query->get()->toArray());
    }

    public function test_order_by_with_counts_suffix(): void
    {
        $query = User::query()
            ->select([
                'name',
                'agent__departments.id__count as dept_count',
            ])
            ->groupBy('agent.id')
            ->orderBy('agent__departments.id__count', 'desc');

        $sql = $this->debugSql($query);

        $this->assertStringContainsStringIgnoringCase('COUNT', $sql);
        $this->assertStringContainsStringIgnoringCase('ORDER BY', $sql);

        $this->assertNonEmptyResults($query->get()->toArray());
    }

    public function test_having_with_counts_suffix(): void
    {
        $query = User::query()
            ->select([
                'name',
                'agent__departments.id__count as dept_count',
            ])
            ->groupBy('agent.id')
<<<<<<< HEAD
            ->having('agent__departments.id__count', '>', 0);
=======
            ->having('agent__departments.id__counts', '>', 0); // @phpstan-ignore-line
>>>>>>> bdf2b88a

        $sql = $this->debugSql($query);

        $this->assertStringContainsStringIgnoringCase('HAVING', $sql);
        $this->assertStringContainsStringIgnoringCase('COUNT', $sql);

        $this->assertNonEmptyResults($query->get()->toArray());
    }
}<|MERGE_RESOLUTION|>--- conflicted
+++ resolved
@@ -51,11 +51,8 @@
                 'agent__departments.id__count as dept_count',
             ])
             ->groupBy('agent.id')
-<<<<<<< HEAD
-            ->having('agent__departments.id__count', '>', 0);
-=======
-            ->having('agent__departments.id__counts', '>', 0); // @phpstan-ignore-line
->>>>>>> bdf2b88a
+            ->having('agent__departments.id__count', '>', 0); // @phpstan-ignore-line
+
 
         $sql = $this->debugSql($query);
 
